const fileBrowser = document.getElementById("fileBrowser");
const addBtn = document.getElementById("addBtn");
const removeBtn = document.getElementById("removeBtn");
const startBtn = document.getElementById("startBtn");
const reloadBadge = document.getElementById("reloadBadge");
reloadBadge.hidden = true;
const extractGroup = document.getElementById("extract-group");
const statusText = document.getElementById("status");
const progressBar = document.getElementById("progress-bar");
var extractBtn;
var abortBtn;

//Options
const enableDebugOpt = document.getElementById("optsEnableDebug");
const excludeTempsOpt = document.getElementById("optsExcludeTemporary");
const extractionLanguageFilterOpt = document.getElementById("extractionLanguageFilterOptions");

//File list
const emptyListInfo = document.getElementById("emptyListInfo");
const fileTemplate = document.getElementById("fileTemplate");
const fileList = document.getElementById("fileList");
var langSelect;

//Error dialog
const errorModal = new bootstrap.Modal(document.getElementById("errorModal"));
const errorMsg = document.getElementById("errorMsg");

//Installer info
const title = document.getElementById("title");
const desc = document.getElementById("desc");
const sizeInfo = document.getElementById("size");
const filesNum = document.getElementById("filesNum");
const treeDiv = document.getElementById("tree");
const details = document.getElementById("details");

var global_file_list = []
var tree;

$(function () {
    $('[data-toggle="tooltip"]').tooltip()
})

addBtn.addEventListener("click", (e) => {
    if (fileBrowser) {
        fileBrowser.click();
    }
}, false);
removeBtn.addEventListener("click", (e) => {
    let checked = document.querySelector('input[name="exeRadio"]:checked');
    if (checked) {
        global_file_list.splice(checked.value, 1);
        createList();
    }
}, false);

function setStatus(text) {
    statusText.innerHTML = text;
}

function parseReturn(obj) {
    if (obj.error) {
        errorMsg.innerHTML = obj.error;
        errorModal.show();
        if (Module.writer) {
            Module.writer.abort();
        }
        return "err";
    }
    if (obj.status) {
        setStatus(obj.status);

        if (obj.status.indexOf("Aborted") >= 0) {
            console.log("Aborted: "+obj.status);
            resetUI();
        }
        return "ok";
    }
    return false;
}

function addLanguageSelector() {
    if(!document.getElementById("langSelect")){
        extractGroup.insertAdjacentHTML('afterbegin','<select id="langSelect" class="form-select flex-fill" aria-label="Select language"></select>');
        langSelect = document.getElementById("langSelect");
    }
}

function removeLanguageSelector() {
    if(document.getElementById("langSelect")){
        extractGroup.removeChild(langSelect);
        langSelect = undefined;
    }
}

function addExtractButton(state) {
    if (document.getElementById("abortBtn")) {
        extractGroup.removeChild(abortBtn);
        abortBtn = undefined;
    }

    if (!document.getElementById("extractBtn")) {
        extractGroup.insertAdjacentHTML('beforeend','<button id="extractBtn" class="btn btn-warning flex-fill" '+state+'><i class="bi bi-file-earmark-zip-fill"></i> Extract and save as ZIP</button>');
        extractBtn = document.getElementById("extractBtn")
        extractBtn.addEventListener("click", extractFiles, false);
    }
    else {
        extractBtn = document.getElementById("extractBtn");
    }
}

function addAbortButton() {
    if (document.getElementById("extractBtn")) {
        extractGroup.removeChild(extractBtn);
        extractBtn = undefined;
    }

    if (!document.getElementById("abortBtn")) {
        extractGroup.insertAdjacentHTML('beforeend','<button id="abortBtn" class="btn btn-danger flex-fill"><i class="bi bi-x-octagon-fill"></i></i> Abort</button>');
        abortBtn = document.getElementById("abortBtn")
        abortBtn.addEventListener("click", abortExtraction, false);
    }
    else {
        abortBtn = document.getElementById("abortBtn");
    }
}

function clearFileInfo() {
    treeDiv.innerHTML = '';
    title.innerHTML = 'Load the installer to see output files';
    desc.innerHTML = '';
    details.style.visibility = 'hidden';
}

function resetUI() {
    addExtractButton("");
    progressBar.style.width = 0;
    progressBar.innerHTML = "0%"
    setStatus(" ");
}

function switchIcon(elem) {
    icon = elem.getElementsByTagName("i")[0];
    if(icon.classList.contains("bi-plus-square-fill")){
        icon.classList.replace("bi-plus-square-fill", "bi-dash-square-fill");
    }
    else{
        icon.classList.replace("bi-dash-square-fill", "bi-plus-square-fill");
    }
}

enableDebugOpt.addEventListener("change", updateReloadBadge, false);
excludeTempsOpt.addEventListener("change", updateReloadBadge, false);
extractionLanguageFilterOpt.addEventListener("change", updateReloadBadge, false);

function updateReloadBadge() {
    var optionsJson = createOptionsJson();
    Module.ccall('options_differ', 'int', ['string'], [optionsJson], {async: true}).then(result =>{
        if (result != 0) {
            reloadBadge.hidden = false;
        } else {
            reloadBadge.hidden = true;
        }
    });
}

function createOptionsJson() {
    var optionsJson = new Object();
    optionsJson.enableDebug = enableDebugOpt.checked;
    optionsJson.excludeTemps = excludeTempsOpt.checked;
    optionsJson.extractionLanguageFilterOptions = extractionLanguageFilterOpt.value;

    return JSON.stringify(optionsJson);
}

function startInnoExtract() {
    let checked = document.querySelector('input[name="exeRadio"]:checked');
    if (checked) {
        clearFileInfo();
        extractBtn.disabled = true;
<<<<<<< HEAD
        startBtn.disabled = true;
=======
        reloadBadge.hidden = true;
>>>>>>> b0d2b750
        var file = global_file_list[checked.value];
        var optionsJson = createOptionsJson();

        Module.ccall('load_exe', 'string', ['string', 'string'], [file.name, optionsJson], {async: true}).then(result =>{
            var obj = JSON.parse(result)
            if (parseReturn(obj) != "err") {
                title.innerHTML = obj.name
                desc.innerHTML = obj.copyrights
                sizeInfo.innerHTML = obj.size
                filesNum.innerHTML = obj.files_num;
                details.style.visibility = 'visible';
                removeLanguageSelector();
                if(obj.langs.length > 1) {
                    addLanguageSelector();
                    obj.langs.forEach(lang => {
                        console.log(lang);
                        if(!lang.name)
                            lang.name=lang.code;
                        langSelect.insertAdjacentHTML('beforeend', `<option value="${lang.code}">${lang.name}</option>`);
                    });
                }

                Module.ccall('list_files', 'string', [], [], {async: true}).then(result =>{
                    createTree(JSON.parse(result));
                    console.log(JSON.parse(result));
                    extractBtn.disabled = false;
                });
            }
            startBtn.disabled = false;
        });
    }
}

startBtn.addEventListener("click", startInnoExtract, false);
startBtn.disabled = true;

function extractFiles() {
    var startDate = new Date();
    extractBtn.disabled = true;
    checked = tree.treeview('getChecked');
    info = { files: []};
    for (const element of checked) {
        if (element.fileId !== undefined)
            info.files.push(element.fileId);
    }

    if(langSelect){
        info.lang = langSelect.value;
    }

    addAbortButton();
    if (document.getElementById("langSelect")) {
        langSelect.disabled = true;
    }

    Module.ccall('extract', 'string', ['string'], [JSON.stringify(info)], {async: true}).then(result =>{
        console.debug("return: "+result)
        res = JSON.parse(result);
        parseReturn(res);

        var endDate   = new Date();
        var seconds = (endDate.getTime() - startDate.getTime()) / 1000;
        console.log("Time: " + seconds + "s");

        addExtractButton("");
        if (document.getElementById("langSelect")){
            langSelect.disabled = false;
        }
    });
}

addExtractButton("disabled");
clearFileInfo();

function createList() {
    fileList.innerHTML = '';
    if (global_file_list.length == 0) {
        fileList.appendChild(emptyListInfo);
        startBtn.disabled = true;
    } else {
        let file_selected = false;
        for (let i = 0; i < global_file_list.length; i++) {
            let li = fileTemplate.content.cloneNode(true);
            li.querySelector('label').textContent = global_file_list[i].name;
            li.querySelector('small').textContent = `${Math.round(global_file_list[i].size/(1024*1024)  )} MB`;
            li.querySelector('input').value = i;
            if (!file_selected && global_file_list[i].name.split('.').pop() == "exe") {
                li.querySelector('input').checked = true;
                file_selected = true;
            }
            fileList.appendChild(li);
        }
        startBtn.disabled = false;
    }
}

function handleAddFiles() {
    for (let i = 0; i < this.files.length; i++) {
        global_file_list.push(this.files[i]);
    }
    createList();
}
fileBrowser.addEventListener("change", handleAddFiles, false);


function createTree(data) {
    let blockCheckingChildren = false;
    tree = $('#tree').treeview({
        data: data,         // data is not optional
        showCheckbox: true,
        checkedIcon: 'bi bi-check-square',
        uncheckedIcon: 'bi bi-square',
        expandIcon: 'bi bi-plus-lg',
        collapseIcon: 'bi bi-dash',
        nodeIcon: 'bi bi-folder-fill',
        onhoverColor: '#343a40',
        levels: 5,
        showTags: true,
        onNodeUnchecked: function(event, node) {
            if (node.mainDir) {
                tree.treeview('uncheckAll', { silent: true });
            } else {
                if (node.nodes) {
                    for (const element of node.nodes) {
                        tree.treeview('uncheckNode', [ element.nodeId, { silent: false } ]);
                    }
                }
                parent = tree.treeview('getParent', node);
                if (parent && parent.state) {
                    siblings = tree.treeview('getSiblings', node);
                    all_unchecked = siblings.every(element => !element.state.checked);
                    if (all_unchecked) {
                        tree.treeview('uncheckNode', [ parent.nodeId, { silent: false } ]);
                    }
                }
            }

        },
        onNodeChecked: function(event, node) {
            if (node.mainDir) {
                if(!blockCheckingChildren)
                    tree.treeview('checkAll', { silent: true });
            } else {
                if (node.nodes && !blockCheckingChildren) {
                    for (const element of node.nodes) {
                        tree.treeview('checkNode', [ element.nodeId, { silent: false } ]);
                    }
                }
                parent = tree.treeview('getParent', node);
                if (parent && parent.state) {
                    blockCheckingChildren = true;
                    tree.treeview('checkNode', [ parent.nodeId, { silent: false } ]);
                    blockCheckingChildren = false;
                }
            }
        }
    });
    tree.treeview('checkAll', { silent: true });
    tree.treeview('collapseAll', { silent: true });
}

window.addEventListener('beforeunload', evt => {
    if (Module.writer ) {
        Module.writer.abort();
    }
});

function abortExtraction() {
    Module.ccall("set_abort", "number", [], [], {async: true}).then(result => {
        console.debug("Abort requested");
    });
}

function uncollapse(id, button) {
    var els = document.getElementsByClassName("collapsible");
    elem = document.getElementById(id);
    Array.from(els).forEach((el) => {
        if (el == elem) {
            elem.classList.toggle("collapsed");
        }
        else if (!el.classList.contains("collapsed")) {
            el.classList.add("collapsed");
        }
    });


    var els = document.getElementsByClassName("collapse-name");
    Array.from(els).forEach((el) => {
        el.style.fontWeight = "normal";
        el.style.color = "var(--bs-link-color)";
    });

    if (!elem.classList.contains("collapsed")) {
        button.style.fontWeight = "bold";
        button.style.color = "var(--bs-link-hover-color)";
    }
}<|MERGE_RESOLUTION|>--- conflicted
+++ resolved
@@ -70,7 +70,7 @@
         setStatus(obj.status);
 
         if (obj.status.indexOf("Aborted") >= 0) {
-            console.log("Aborted: "+obj.status);
+            console.log("Aborted: " + obj.status);
             resetUI();
         }
         return "ok";
@@ -79,14 +79,14 @@
 }
 
 function addLanguageSelector() {
-    if(!document.getElementById("langSelect")){
-        extractGroup.insertAdjacentHTML('afterbegin','<select id="langSelect" class="form-select flex-fill" aria-label="Select language"></select>');
+    if (!document.getElementById("langSelect")) {
+        extractGroup.insertAdjacentHTML('afterbegin', '<select id="langSelect" class="form-select flex-fill" aria-label="Select language"></select>');
         langSelect = document.getElementById("langSelect");
     }
 }
 
 function removeLanguageSelector() {
-    if(document.getElementById("langSelect")){
+    if (document.getElementById("langSelect")) {
         extractGroup.removeChild(langSelect);
         langSelect = undefined;
     }
@@ -99,7 +99,7 @@
     }
 
     if (!document.getElementById("extractBtn")) {
-        extractGroup.insertAdjacentHTML('beforeend','<button id="extractBtn" class="btn btn-warning flex-fill" '+state+'><i class="bi bi-file-earmark-zip-fill"></i> Extract and save as ZIP</button>');
+        extractGroup.insertAdjacentHTML('beforeend', '<button id="extractBtn" class="btn btn-warning flex-fill" ' + state + '><i class="bi bi-file-earmark-zip-fill"></i> Extract and save as ZIP</button>');
         extractBtn = document.getElementById("extractBtn")
         extractBtn.addEventListener("click", extractFiles, false);
     }
@@ -115,7 +115,7 @@
     }
 
     if (!document.getElementById("abortBtn")) {
-        extractGroup.insertAdjacentHTML('beforeend','<button id="abortBtn" class="btn btn-danger flex-fill"><i class="bi bi-x-octagon-fill"></i></i> Abort</button>');
+        extractGroup.insertAdjacentHTML('beforeend', '<button id="abortBtn" class="btn btn-danger flex-fill"><i class="bi bi-x-octagon-fill"></i></i> Abort</button>');
         abortBtn = document.getElementById("abortBtn")
         abortBtn.addEventListener("click", abortExtraction, false);
     }
@@ -140,10 +140,10 @@
 
 function switchIcon(elem) {
     icon = elem.getElementsByTagName("i")[0];
-    if(icon.classList.contains("bi-plus-square-fill")){
+    if (icon.classList.contains("bi-plus-square-fill")) {
         icon.classList.replace("bi-plus-square-fill", "bi-dash-square-fill");
     }
-    else{
+    else {
         icon.classList.replace("bi-dash-square-fill", "bi-plus-square-fill");
     }
 }
@@ -154,7 +154,7 @@
 
 function updateReloadBadge() {
     var optionsJson = createOptionsJson();
-    Module.ccall('options_differ', 'int', ['string'], [optionsJson], {async: true}).then(result =>{
+    Module.ccall('options_differ', 'int', ['string'], [optionsJson], { async: true }).then(result => {
         if (result != 0) {
             reloadBadge.hidden = false;
         } else {
@@ -177,15 +177,12 @@
     if (checked) {
         clearFileInfo();
         extractBtn.disabled = true;
-<<<<<<< HEAD
         startBtn.disabled = true;
-=======
         reloadBadge.hidden = true;
->>>>>>> b0d2b750
         var file = global_file_list[checked.value];
         var optionsJson = createOptionsJson();
 
-        Module.ccall('load_exe', 'string', ['string', 'string'], [file.name, optionsJson], {async: true}).then(result =>{
+        Module.ccall('load_exe', 'string', ['string', 'string'], [file.name, optionsJson], { async: true }).then(result => {
             var obj = JSON.parse(result)
             if (parseReturn(obj) != "err") {
                 title.innerHTML = obj.name
@@ -194,19 +191,18 @@
                 filesNum.innerHTML = obj.files_num;
                 details.style.visibility = 'visible';
                 removeLanguageSelector();
-                if(obj.langs.length > 1) {
+                if (obj.langs.length > 1) {
                     addLanguageSelector();
                     obj.langs.forEach(lang => {
                         console.log(lang);
-                        if(!lang.name)
-                            lang.name=lang.code;
+                        if (!lang.name)
+                            lang.name = lang.code;
                         langSelect.insertAdjacentHTML('beforeend', `<option value="${lang.code}">${lang.name}</option>`);
                     });
                 }
 
-                Module.ccall('list_files', 'string', [], [], {async: true}).then(result =>{
+                Module.ccall('list_files', 'string', [], [], { async: true }).then(result => {
                     createTree(JSON.parse(result));
-                    console.log(JSON.parse(result));
                     extractBtn.disabled = false;
                 });
             }
@@ -222,13 +218,13 @@
     var startDate = new Date();
     extractBtn.disabled = true;
     checked = tree.treeview('getChecked');
-    info = { files: []};
+    info = { files: [] };
     for (const element of checked) {
         if (element.fileId !== undefined)
             info.files.push(element.fileId);
     }
 
-    if(langSelect){
+    if (langSelect) {
         info.lang = langSelect.value;
     }
 
@@ -237,17 +233,17 @@
         langSelect.disabled = true;
     }
 
-    Module.ccall('extract', 'string', ['string'], [JSON.stringify(info)], {async: true}).then(result =>{
-        console.debug("return: "+result)
+    Module.ccall('extract', 'string', ['string'], [JSON.stringify(info)], { async: true }).then(result => {
+        console.debug("return: " + result)
         res = JSON.parse(result);
         parseReturn(res);
 
-        var endDate   = new Date();
+        var endDate = new Date();
         var seconds = (endDate.getTime() - startDate.getTime()) / 1000;
         console.log("Time: " + seconds + "s");
 
         addExtractButton("");
-        if (document.getElementById("langSelect")){
+        if (document.getElementById("langSelect")) {
             langSelect.disabled = false;
         }
     });
@@ -266,7 +262,7 @@
         for (let i = 0; i < global_file_list.length; i++) {
             let li = fileTemplate.content.cloneNode(true);
             li.querySelector('label').textContent = global_file_list[i].name;
-            li.querySelector('small').textContent = `${Math.round(global_file_list[i].size/(1024*1024)  )} MB`;
+            li.querySelector('small').textContent = `${Math.round(global_file_list[i].size / (1024 * 1024))} MB`;
             li.querySelector('input').value = i;
             if (!file_selected && global_file_list[i].name.split('.').pop() == "exe") {
                 li.querySelector('input').checked = true;
@@ -300,13 +296,13 @@
         onhoverColor: '#343a40',
         levels: 5,
         showTags: true,
-        onNodeUnchecked: function(event, node) {
+        onNodeUnchecked: function (event, node) {
             if (node.mainDir) {
                 tree.treeview('uncheckAll', { silent: true });
             } else {
                 if (node.nodes) {
                     for (const element of node.nodes) {
-                        tree.treeview('uncheckNode', [ element.nodeId, { silent: false } ]);
+                        tree.treeview('uncheckNode', [element.nodeId, { silent: false }]);
                     }
                 }
                 parent = tree.treeview('getParent', node);
@@ -314,26 +310,26 @@
                     siblings = tree.treeview('getSiblings', node);
                     all_unchecked = siblings.every(element => !element.state.checked);
                     if (all_unchecked) {
-                        tree.treeview('uncheckNode', [ parent.nodeId, { silent: false } ]);
+                        tree.treeview('uncheckNode', [parent.nodeId, { silent: false }]);
                     }
                 }
             }
 
         },
-        onNodeChecked: function(event, node) {
+        onNodeChecked: function (event, node) {
             if (node.mainDir) {
-                if(!blockCheckingChildren)
+                if (!blockCheckingChildren)
                     tree.treeview('checkAll', { silent: true });
             } else {
                 if (node.nodes && !blockCheckingChildren) {
                     for (const element of node.nodes) {
-                        tree.treeview('checkNode', [ element.nodeId, { silent: false } ]);
+                        tree.treeview('checkNode', [element.nodeId, { silent: false }]);
                     }
                 }
                 parent = tree.treeview('getParent', node);
                 if (parent && parent.state) {
                     blockCheckingChildren = true;
-                    tree.treeview('checkNode', [ parent.nodeId, { silent: false } ]);
+                    tree.treeview('checkNode', [parent.nodeId, { silent: false }]);
                     blockCheckingChildren = false;
                 }
             }
@@ -344,13 +340,13 @@
 }
 
 window.addEventListener('beforeunload', evt => {
-    if (Module.writer ) {
+    if (Module.writer) {
         Module.writer.abort();
     }
 });
 
 function abortExtraction() {
-    Module.ccall("set_abort", "number", [], [], {async: true}).then(result => {
+    Module.ccall("set_abort", "number", [], [], { async: true }).then(result => {
         console.debug("Abort requested");
     });
 }
